# Junk files
*.bak
*.swp
*~
.DS_Store
._*

# Merge files
*.orig
*.rej

# Build artifacts
.clang_complete
.build/
*.elf
*.log
*.lss
*.lst
*.map
*.o
*.stackdump
*.sym

# QMK-specific
api_data/v1
quantum/version.h
*.bin
*.eep
*.hex
*.qmk
*.uf2

# Old-style QMK Makefiles
/keyboards/**/Makefile

# kbfirmware....
/keyboards/**/kb.h
/keyboards/**/kb.c

# Eclipse/PyCharm/Other IDE Settings
*.iml
.browse.VC.db*
.cproject
.idea
.idea/
.project
.settings/
.vagrant/

# ?
.dep
.history/
build/
cmake-build-debug
CMakeLists.txt
*.pdf

# Let these ones be user specific, since we have so many different configurations
*.code-workspace
.stfolder
.tags
.vscode/c_cpp_properties.json
.vscode/ipch/
.vscode/last.sql
.vscode/launch.json
.vscode/tasks.json
.vscode/temp.sql
tags

# Ignore image/font files
*.bmp
*.wbmp
*.gif
<<<<<<< HEAD
#*.jpg
#*.png
=======
*.jpg
*.jpeg
*.png
*.apng
*.mng
*.svg
*.webp
*.webm
*.avi
*.mp4
*.mpeg
>>>>>>> c0e54737
*.ttf
*.otf

# Things Travis sees
/.vs
id_rsa_*
secrets.tar

# Python things
__pycache__
.python-version

# Prerequisites for updating ChibiOS
/util/fmpp*

# Allow to exist but don't include it in the repo
user_song_list.h

# clangd
compile_commands.json
.clangd/
.cache/

# VIA(L) json files that don't belong in QMK repo
# via*.json

# Sadek additions
.vscode/settings.json<|MERGE_RESOLUTION|>--- conflicted
+++ resolved
@@ -71,13 +71,9 @@
 *.bmp
 *.wbmp
 *.gif
-<<<<<<< HEAD
 #*.jpg
 #*.png
-=======
-*.jpg
-*.jpeg
-*.png
+#*.jpeg
 *.apng
 *.mng
 *.svg
@@ -86,7 +82,6 @@
 *.avi
 *.mp4
 *.mpeg
->>>>>>> c0e54737
 *.ttf
 *.otf
 
