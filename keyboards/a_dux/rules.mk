# Build Options
#   change yes to no to disable
BOOTMAGIC_ENABLE = no       # Enable Bootmagic Lite
MOUSEKEY_ENABLE = yes       # Mouse keys
EXTRAKEY_ENABLE = yes       # Audio control and System control
CONSOLE_ENABLE = no         # Console for debug
COMMAND_ENABLE = no         # Commands for debug and configuration
# Do not enable SLEEP_LED_ENABLE. it uses the same timer as BACKLIGHT_ENABLE
SLEEP_LED_ENABLE = no       # Breathing sleep LED during USB suspend
# if this doesn't work, see here: https://github.com/tmk/tmk_keyboard/wiki/FAQ#nkro-doesnt-work
NKRO_ENABLE = yes           # USB Nkey Rollover
BACKLIGHT_ENABLE = no       # Enable keyboard backlight functionality
RGBLIGHT_ENABLE = no        # Enable keyboard RGB underglow
BACKLIGHT_ENABLE = no       # Enable keyboard backlight functionality
RGBLIGHT_ENABLE = no        # Enable keyboard RGB underglow
BLUETOOTH_ENABLE = no       # Enable Bluetooth
AUDIO_ENABLE = no           # Audio output
<<<<<<< HEAD
UNICODE_ENABLE = yes
SPLIT_KEYBOARD = yes
=======
SPLIT_KEYBOARD = yes        # Use shared split_common code
>>>>>>> bcfe6788
<|MERGE_RESOLUTION|>--- conflicted
+++ resolved
@@ -15,9 +15,4 @@
 RGBLIGHT_ENABLE = no        # Enable keyboard RGB underglow
 BLUETOOTH_ENABLE = no       # Enable Bluetooth
 AUDIO_ENABLE = no           # Audio output
-<<<<<<< HEAD
-UNICODE_ENABLE = yes
-SPLIT_KEYBOARD = yes
-=======
-SPLIT_KEYBOARD = yes        # Use shared split_common code
->>>>>>> bcfe6788
+SPLIT_KEYBOARD = yes        # Use shared split_common code