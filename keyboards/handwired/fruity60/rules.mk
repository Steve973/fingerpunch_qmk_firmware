# MCU name
MCU = atmega32u4

# Processor frequency
F_CPU = 8000000

# Bootloader selection
BOOTLOADER = caterina

# Build Options
#   change yes to no to disable
#
BOOTMAGIC_ENABLE = lite     # Enable Bootmagic Lite
MOUSEKEY_ENABLE = yes       # Mouse keys(+4700)
EXTRAKEY_ENABLE = yes       # Audio control and System control(+450)
CONSOLE_ENABLE = yes        # Console for debug(+400)
COMMAND_ENABLE = no         # Commands for debug and configuration
# Do not enable SLEEP_LED_ENABLE. it uses the same timer as BACKLIGHT_ENABLE
SLEEP_LED_ENABLE = no       # Breathing sleep LED during USB suspend
# if this doesn't work, see here: https://github.com/tmk/tmk_keyboard/wiki/FAQ#nkro-doesnt-work
NKRO_ENABLE = no            # USB Nkey Rollover
BACKLIGHT_ENABLE = no       # Enable keyboard backlight functionality
RGBLIGHT_ENABLE = no        # Enable keyboard RGB underglow
UNICODE_ENABLE = no         # Unicode
<<<<<<< HEAD
AUDIO_ENABLE = no           # Audio output on port C6
BLUETOOTH_ENABLE = yes
BLUETOOTH_DRIVER = AdafruitBLE
=======
BLUETOOTH_ENABLE = no       # Enable Bluetooth with the Adafruit EZ-Key HID
AUDIO_ENABLE = no           # Audio output
BLUETOOTH = AdafruitBLE
>>>>>>> 6b74e48f

LAYOUTS = 60_tsangan_hhkb<|MERGE_RESOLUTION|>--- conflicted
+++ resolved
@@ -22,14 +22,8 @@
 BACKLIGHT_ENABLE = no       # Enable keyboard backlight functionality
 RGBLIGHT_ENABLE = no        # Enable keyboard RGB underglow
 UNICODE_ENABLE = no         # Unicode
-<<<<<<< HEAD
-AUDIO_ENABLE = no           # Audio output on port C6
+AUDIO_ENABLE = no           # Audio output
 BLUETOOTH_ENABLE = yes
 BLUETOOTH_DRIVER = AdafruitBLE
-=======
-BLUETOOTH_ENABLE = no       # Enable Bluetooth with the Adafruit EZ-Key HID
-AUDIO_ENABLE = no           # Audio output
-BLUETOOTH = AdafruitBLE
->>>>>>> 6b74e48f
 
 LAYOUTS = 60_tsangan_hhkb