--- conflicted
+++ resolved
@@ -85,56 +85,4 @@
  * power-up.
  *
  */
-//#define FORCE_NKRO
-
-<<<<<<< HEAD
-/*
- * Magic Key Options
- *
- * Magic keys are hotkey commands that allow control over firmware functions of
- * the keyboard. They are best used in combination with the HID Listen program,
- * found here: https://www.pjrc.com/teensy/hid_listen.html
- *
- * The options below allow the magic key functionality to be changed. This is
- * useful if your keyboard/keypad is missing keys and you want magic key support.
- *
- */
-
-/* control how magic key switches layers */
-//#define MAGIC_KEY_SWITCH_LAYER_WITH_FKEYS  true
-//#define MAGIC_KEY_SWITCH_LAYER_WITH_NKEYS  true
-//#define MAGIC_KEY_SWITCH_LAYER_WITH_CUSTOM false
-
-/* override magic key keymap */
-//#define MAGIC_KEY_SWITCH_LAYER_WITH_FKEYS
-//#define MAGIC_KEY_SWITCH_LAYER_WITH_NKEYS
-//#define MAGIC_KEY_SWITCH_LAYER_WITH_CUSTOM
-//#define MAGIC_KEY_HELP1          H
-//#define MAGIC_KEY_HELP2          SLASH
-//#define MAGIC_KEY_DEBUG          D
-//#define MAGIC_KEY_DEBUG_MATRIX   X
-//#define MAGIC_KEY_DEBUG_KBD      K
-//#define MAGIC_KEY_DEBUG_MOUSE    M
-//#define MAGIC_KEY_VERSION        V
-//#define MAGIC_KEY_STATUS         S
-//#define MAGIC_KEY_CONSOLE        C
-//#define MAGIC_KEY_LAYER0_ALT1    ESC
-//#define MAGIC_KEY_LAYER0_ALT2    GRAVE
-//#define MAGIC_KEY_LAYER0         0
-//#define MAGIC_KEY_LAYER1         1
-//#define MAGIC_KEY_LAYER2         2
-//#define MAGIC_KEY_LAYER3         3
-//#define MAGIC_KEY_LAYER4         4
-//#define MAGIC_KEY_LAYER5         5
-//#define MAGIC_KEY_LAYER6         6
-//#define MAGIC_KEY_LAYER7         7
-//#define MAGIC_KEY_LAYER8         8
-//#define MAGIC_KEY_LAYER9         9
-//#define MAGIC_KEY_BOOTLOADER     PAUSE
-//#define MAGIC_KEY_LOCK           CAPS
-//#define MAGIC_KEY_EEPROM         E
-//#define MAGIC_KEY_NKRO           N
-//#define MAGIC_KEY_SLEEP_LED      Z
-=======
-#endif
->>>>>>> 6f36eb46
+//#define FORCE_NKRO