#ifdef LED_MATRIX_KEYREACTIVE_ENABLED
#    if defined(ENABLE_LED_MATRIX_SOLID_REACTIVE_WIDE) || defined(ENABLE_LED_MATRIX_SOLID_REACTIVE_MULTIWIDE)

#        ifdef ENABLE_LED_MATRIX_SOLID_REACTIVE_WIDE
LED_MATRIX_EFFECT(SOLID_REACTIVE_WIDE)
#        endif

#        ifdef ENABLE_LED_MATRIX_SOLID_REACTIVE_MULTIWIDE
LED_MATRIX_EFFECT(SOLID_REACTIVE_MULTIWIDE)
#        endif

#        ifdef LED_MATRIX_CUSTOM_EFFECT_IMPLS

static uint8_t SOLID_REACTIVE_WIDE_math(uint8_t val, int16_t dx, int16_t dy, uint8_t dist, uint16_t tick) {
    uint16_t effect = tick + dist * 5;
    if (effect > 255) effect = 255;
    return qadd8(val, 255 - effect);
}

#            ifdef ENABLE_LED_MATRIX_SOLID_REACTIVE_WIDE
bool SOLID_REACTIVE_WIDE(effect_params_t* params) {
    return effect_runner_reactive_splash(qsub8(g_last_hit_tracker.count, 1), params, &SOLID_REACTIVE_WIDE_math);
}
#            endif

#            ifdef ENABLE_LED_MATRIX_SOLID_REACTIVE_MULTIWIDE
bool SOLID_REACTIVE_MULTIWIDE(effect_params_t* params) {
    return effect_runner_reactive_splash(0, params, &SOLID_REACTIVE_WIDE_math);
}
#            endif

<<<<<<< HEAD
#        endif // LED_MATRIX_CUSTOM_EFFECT_IMPLS
#    endif     // !defined(ENABLE_LED_MATRIX_SOLID_REACTIVE_WIDE) || !defined(ENABLE_LED_MATRIX_SOLID_REACTIVE_MULTIWIDE)
#endif         // LED_MATRIX_KEYREACTIVE_ENABLED
=======
#        endif  // LED_MATRIX_CUSTOM_EFFECT_IMPLS
#    endif      // defined(ENABLE_LED_MATRIX_SOLID_REACTIVE_WIDE) || defined(ENABLE_LED_MATRIX_SOLID_REACTIVE_MULTIWIDE)
#endif          // LED_MATRIX_KEYREACTIVE_ENABLED
>>>>>>> 4666d260
<|MERGE_RESOLUTION|>--- conflicted
+++ resolved
@@ -29,12 +29,6 @@
 }
 #            endif
 
-<<<<<<< HEAD
 #        endif // LED_MATRIX_CUSTOM_EFFECT_IMPLS
-#    endif     // !defined(ENABLE_LED_MATRIX_SOLID_REACTIVE_WIDE) || !defined(ENABLE_LED_MATRIX_SOLID_REACTIVE_MULTIWIDE)
-#endif         // LED_MATRIX_KEYREACTIVE_ENABLED
-=======
-#        endif  // LED_MATRIX_CUSTOM_EFFECT_IMPLS
-#    endif      // defined(ENABLE_LED_MATRIX_SOLID_REACTIVE_WIDE) || defined(ENABLE_LED_MATRIX_SOLID_REACTIVE_MULTIWIDE)
-#endif          // LED_MATRIX_KEYREACTIVE_ENABLED
->>>>>>> 4666d260
+#    endif     // defined(ENABLE_LED_MATRIX_SOLID_REACTIVE_WIDE) || defined(ENABLE_LED_MATRIX_SOLID_REACTIVE_MULTIWIDE)
+#endif         // LED_MATRIX_KEYREACTIVE_ENABLED